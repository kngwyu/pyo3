// Copyright (c) 2017-present PyO3 Project and Contributors

use crate::panic::PanicException;
use crate::type_object::PyTypeObject;
use crate::types::PyType;
use crate::{
    exceptions::{self, PyBaseException},
    ffi,
};
use crate::{
    AsPyPointer, FromPyPointer, IntoPy, Py, PyAny, PyNativeType, PyObject, Python,
    ToBorrowedObject, ToPyObject,
};
use libc::c_int;
use std::borrow::Cow;
use std::cell::UnsafeCell;
use std::ffi::CString;
use std::os::raw::c_char;
use std::ptr::NonNull;

mod err_state;
mod impls;

pub use err_state::PyErrArguments;
use err_state::{boxed_args, PyErrState, PyErrStateNormalized};

/// Represents a Python exception that was raised.
pub struct PyErr {
    // Safety: can only hand out references when in the "normalized" state. Will never change
    // after normalization.
    //
    // The state is temporarily removed from the PyErr during normalization, to avoid
    // concurrent modifications.
    state: UnsafeCell<Option<PyErrState>>,
}

unsafe impl Send for PyErr {}
unsafe impl Sync for PyErr {}

/// Represents the result of a Python call.
pub type PyResult<T> = Result<T, PyErr>;

/// Error that indicates a failure to convert a PyAny to a more specific Python type.
#[derive(Debug)]
pub struct PyDowncastError<'a> {
    from: &'a PyAny,
    to: Cow<'static, str>,
}

impl<'a> PyDowncastError<'a> {
    pub fn new(from: &'a PyAny, to: impl Into<Cow<'static, str>>) -> Self {
        PyDowncastError {
            from,
            to: to.into(),
        }
    }
}

impl PyErr {
    /// Creates a new PyErr of type `T`.
    ///
    /// `value` can be:
    /// * a tuple: the exception instance will be created using Python `T(*tuple)`
    /// * any other value: the exception instance will be created using Python `T(value)`
    ///
    /// Note: if `value` is not `Send` or `Sync`, consider using `PyErr::from_instance` instead.
    ///
    /// Panics if `T` is not a Python class derived from `BaseException`.
    ///
    /// Example:
    /// ```ignore
    /// return Err(PyErr::new::<exceptions::PyTypeError, _>("Error message"));
    /// ```
    ///
    /// In most cases, you can use a concrete exception's constructor instead, which is equivalent:
    /// ```ignore
    /// return Err(exceptions::PyTypeError::new_err("Error message"));
    /// ```
    pub fn new<T, A>(args: A) -> PyErr
    where
        T: PyTypeObject,
        A: PyErrArguments + Send + Sync + 'static,
    {
        Python::with_gil(|py| PyErr::from_type(T::type_object(py), args))
    }

    /// Constructs a new error, with the usual lazy initialization of Python exceptions.
    ///
    /// `exc` is the exception type; usually one of the standard exceptions
    /// like `exceptions::PyRuntimeError`.
    /// `args` is the a tuple of arguments to pass to the exception constructor.
    pub fn from_type<A>(ty: &PyType, args: A) -> PyErr
    where
        A: PyErrArguments + Send + Sync + 'static,
    {
        if unsafe { ffi::PyExceptionClass_Check(ty.as_ptr()) } == 0 {
            return exceptions_must_derive_from_base_exception(ty.py());
        }

        PyErr::from_state(PyErrState::Lazy {
            ptype: ty.into(),
            pvalue: boxed_args(args),
        })
    }

    /// Creates a new PyErr.
    ///
    /// `obj` must be an Python exception instance, the PyErr will use that instance.
    /// If `obj` is a Python exception type object, the PyErr will (lazily) create a new
    /// instance of that type.
    /// Otherwise, a `TypeError` is created instead.
    ///
    /// # Example
    /// ```rust
    /// use pyo3::{Python, PyErr, IntoPy, exceptions::PyTypeError, types::PyType};
    /// Python::with_gil(|py| {
    ///     // Case #1: Exception instance
    ///     let err = PyErr::from_instance(PyTypeError::new_err("some type error",).instance(py));
    ///     assert_eq!(err.to_string(), "TypeError: some type error");
    ///
    ///     // Case #2: Exception type
    ///     let err = PyErr::from_instance(PyType::new::<PyTypeError>(py));
    ///     assert_eq!(err.to_string(), "TypeError: ");
    ///
    ///     // Case #3: Invalid exception value
    ///     let err = PyErr::from_instance("foo".into_py(py).as_ref(py));
    ///     assert_eq!(err.to_string(), "TypeError: exceptions must derive from BaseException");
    /// });
    /// ```
    pub fn from_instance(obj: &PyAny) -> PyErr {
        let ptr = obj.as_ptr();

        let state = if unsafe { ffi::PyExceptionInstance_Check(ptr) } != 0 {
            PyErrState::Normalized(PyErrStateNormalized {
                ptype: unsafe {
                    Py::from_borrowed_ptr(obj.py(), ffi::PyExceptionInstance_Class(ptr))
                },
                pvalue: unsafe { Py::from_borrowed_ptr(obj.py(), obj.as_ptr()) },
                ptraceback: None,
            })
        } else if unsafe { ffi::PyExceptionClass_Check(obj.as_ptr()) } != 0 {
            PyErrState::FfiTuple {
                ptype: unsafe { Some(Py::from_borrowed_ptr(obj.py(), ptr)) },
                pvalue: None,
                ptraceback: None,
            }
        } else {
            return exceptions_must_derive_from_base_exception(obj.py());
        };

        PyErr::from_state(state)
    }

    /// Get the type of this exception object.
    ///
    /// The object will be normalized first if needed.
    ///
    /// # Example
    /// ```rust
    /// use pyo3::{Python, PyErr, exceptions::PyTypeError, types::PyType};
    /// Python::with_gil(|py| {
    ///     let err = PyTypeError::new_err(("some type error",));
    ///     assert_eq!(err.ptype(py), PyType::new::<PyTypeError>(py));
    /// });
    /// ```
    pub fn ptype<'py>(&'py self, py: Python<'py>) -> &'py PyType {
        self.normalized(py).ptype.as_ref(py)
    }

    /// Get the value of this exception object.
    ///
    /// The object will be normalized first if needed.
    ///
    /// # Example
    /// ```rust
    /// use pyo3::{Python, PyErr, exceptions::PyTypeError, types::PyType};
    /// Python::with_gil(|py| {
    ///     let err = PyTypeError::new_err(("some type error",));
    ///     assert_eq!(err.pvalue(py).to_string(), "TypeError: some type error");
    /// });
    /// ```
    pub fn pvalue<'py>(&'py self, py: Python<'py>) -> &'py PyBaseException {
        self.normalized(py).pvalue.as_ref(py)
    }

    /// Get the value of this exception object.
    ///
    /// The object will be normalized first if needed.
    ///
    /// # Example
    /// ```rust
    /// use pyo3::{Python, PyErr, exceptions::PyTypeError, types::PyType};
    /// Python::with_gil(|py| {
    ///     let err = PyTypeError::new_err(("some type error",));
    ///     assert_eq!(err.ptraceback(py), None);
    /// });
    /// ```
    pub fn ptraceback<'py>(&'py self, py: Python<'py>) -> Option<&'py PyAny> {
        self.normalized(py)
            .ptraceback
            .as_ref()
            .map(|obj| obj.as_ref(py))
    }

    /// Gets whether an error is present in the Python interpreter's global state.
    #[inline]
    pub fn occurred(_: Python) -> bool {
        unsafe { !ffi::PyErr_Occurred().is_null() }
    }

    /// Retrieves the current error from the Python interpreter's global state.
    ///
    /// The error is cleared from the Python interpreter.
    /// If no error is set, returns a `SystemError`.
    ///
    /// If the error fetched is a `PanicException` (which would have originated from a panic in a
    /// pyo3 callback) then this function will resume the panic.
    pub fn fetch(py: Python) -> PyErr {
        unsafe {
            let mut ptype: *mut ffi::PyObject = std::ptr::null_mut();
            let mut pvalue: *mut ffi::PyObject = std::ptr::null_mut();
            let mut ptraceback: *mut ffi::PyObject = std::ptr::null_mut();
            ffi::PyErr_Fetch(&mut ptype, &mut pvalue, &mut ptraceback);

            let err = PyErr::new_from_ffi_tuple(py, ptype, pvalue, ptraceback);

            if ptype == PanicException::type_object(py).as_ptr() {
                let msg: String = PyAny::from_borrowed_ptr_or_opt(py, pvalue)
                    .and_then(|obj| obj.extract().ok())
                    .unwrap_or_else(|| String::from("Unwrapped panic from Python code"));

                eprintln!(
                    "--- PyO3 is resuming a panic after fetching a PanicException from Python. ---"
                );
                eprintln!("Python stack trace below:");
                err.print(py);

                std::panic::resume_unwind(Box::new(msg))
            }

            err
        }
    }

    /// Creates a new exception type with the given name, which must be of the form
    /// `<module>.<ExceptionName>`, as required by `PyErr_NewException`.
    ///
    /// `base` can be an existing exception type to subclass, or a tuple of classes
    /// `dict` specifies an optional dictionary of class variables and methods
    pub fn new_type<'p>(
        _: Python<'p>,
        name: &str,
        base: Option<&PyType>,
        dict: Option<PyObject>,
    ) -> NonNull<ffi::PyTypeObject> {
        let base: *mut ffi::PyObject = match base {
            None => std::ptr::null_mut(),
            Some(obj) => obj.as_ptr(),
        };

        let dict: *mut ffi::PyObject = match dict {
            None => std::ptr::null_mut(),
            Some(obj) => obj.as_ptr(),
        };

        unsafe {
            let null_terminated_name =
                CString::new(name).expect("Failed to initialize nul terminated exception name");

            NonNull::new_unchecked(ffi::PyErr_NewException(
                null_terminated_name.as_ptr() as *mut c_char,
                base,
                dict,
            ) as *mut ffi::PyTypeObject)
        }
    }

    /// Create a PyErr from an ffi tuple
    ///
    /// # Safety
    /// - `ptype` must be a pointer to valid Python exception type object.
    /// - `pvalue` must be a pointer to a valid Python object, or NULL.
    /// - `ptraceback` must be a pointer to a valid Python traceback object, or NULL.
    unsafe fn new_from_ffi_tuple(
        py: Python,
        ptype: *mut ffi::PyObject,
        pvalue: *mut ffi::PyObject,
        ptraceback: *mut ffi::PyObject,
    ) -> PyErr {
        // Note: must not panic to ensure all owned pointers get acquired correctly,
        // and because we mustn't panic in normalize().
        PyErr::from_state(PyErrState::FfiTuple {
            ptype: Py::from_owned_ptr_or_opt(py, ptype),
            pvalue: Py::from_owned_ptr_or_opt(py, pvalue),
            ptraceback: Py::from_owned_ptr_or_opt(py, ptraceback),
        })
    }

    /// Prints a standard traceback to `sys.stderr`.
    pub fn print(&self, py: Python) {
        self.clone_ref(py).restore(py);
        unsafe { ffi::PyErr_PrintEx(0) }
    }

    /// Prints a standard traceback to `sys.stderr`, and sets
    /// `sys.last_{type,value,traceback}` attributes to this exception's data.
    pub fn print_and_set_sys_last_vars(&self, py: Python) {
        self.clone_ref(py).restore(py);
        unsafe { ffi::PyErr_PrintEx(1) }
    }

    /// Returns true if the current exception matches the exception in `exc`.
    ///
    /// If `exc` is a class object, this also returns `true` when `self` is an instance of a subclass.
    /// If `exc` is a tuple, all exceptions in the tuple (and recursively in subtuples) are searched for a match.
    pub fn matches<T>(&self, py: Python, exc: T) -> bool
    where
        T: ToBorrowedObject,
    {
        exc.with_borrowed_ptr(py, |exc| unsafe {
            ffi::PyErr_GivenExceptionMatches(self.ptype_ptr(), exc) != 0
        })
    }

    /// Returns true if the current exception is instance of `T`.
    pub fn is_instance<T>(&self, py: Python) -> bool
    where
        T: PyTypeObject,
    {
        unsafe {
            ffi::PyErr_GivenExceptionMatches(self.ptype_ptr(), T::type_object(py).as_ptr()) != 0
        }
    }

    /// Retrieves the exception instance for this error.
    pub fn instance<'py>(&'py self, py: Python<'py>) -> &'py PyBaseException {
        self.normalized(py).pvalue.as_ref(py)
    }

    /// Consumes self to take ownership of the exception instance for this error.
    pub fn into_instance(self, py: Python) -> Py<PyBaseException> {
        let out = self.normalized(py).pvalue.as_ref(py).into();
        std::mem::forget(self);
        out
    }

    /// Writes the error back to the Python interpreter's global state.
    /// This is the opposite of `PyErr::fetch()`.
    #[inline]
    pub fn restore(self, py: Python) {
        let (ptype, pvalue, ptraceback) = self
            .state
            .into_inner()
            .expect("Cannot restore a PyErr while normalizing it")
            .into_ffi_tuple(py);
        unsafe { ffi::PyErr_Restore(ptype, pvalue, ptraceback) }
    }

    /// Issues a warning message.
    /// May return a `PyErr` if warnings-as-errors is enabled.
    pub fn warn(py: Python, category: &PyAny, message: &str, stacklevel: i32) -> PyResult<()> {
        let message = CString::new(message)?;
        unsafe {
            error_on_minusone(
                py,
                ffi::PyErr_WarnEx(
                    category.as_ptr(),
                    message.as_ptr(),
                    stacklevel as ffi::Py_ssize_t,
                ),
            )
        }
    }

    /// Clone the PyErr. This requires the GIL, which is why PyErr does not implement Clone.
    ///
    /// # Example
    /// ```rust
    /// use pyo3::{Python, PyErr, exceptions::PyTypeError, types::PyType};
    /// Python::with_gil(|py| {
    ///     let err = PyTypeError::new_err(("some type error",));
    ///     let err_clone = err.clone_ref(py);
    ///     assert_eq!(err.ptype(py), err_clone.ptype(py));
    ///     assert_eq!(err.pvalue(py), err_clone.pvalue(py));
    ///     assert_eq!(err.ptraceback(py), err_clone.ptraceback(py));
    /// });
    /// ```
    pub fn clone_ref(&self, py: Python) -> PyErr {
        PyErr::from_state(PyErrState::Normalized(self.normalized(py).clone()))
    }

    fn from_state(state: PyErrState) -> PyErr {
        PyErr {
            state: UnsafeCell::new(Some(state)),
        }
    }

    /// Returns borrowed reference to this Err's type
    fn ptype_ptr(&self) -> *mut ffi::PyObject {
        match unsafe { &*self.state.get() } {
            Some(PyErrState::Lazy { ptype, .. }) => ptype.as_ptr(),
            Some(PyErrState::FfiTuple { ptype, .. }) => ptype.as_ptr(),
            Some(PyErrState::Normalized(n)) => n.ptype.as_ptr(),
            None => panic!("Cannot access exception type while normalizing"),
        }
    }

    fn normalized(&self, py: Python) -> &PyErrStateNormalized {
        // This process is safe because:
        // - Access is guaranteed not to be concurrent thanks to `Python` GIL token
        // - Write happens only once, and then never will change again.
        // - State is set to None during the normalization process, so that a second
        //   concurrent normalization attempt will panic before changing anything.

        if let Some(PyErrState::Normalized(n)) = unsafe { &*self.state.get() } {
            return n;
        }

        let state = unsafe {
            (*self.state.get())
                .take()
                .expect("Cannot normalize a PyErr while already normalizing it.")
        };
        let (mut ptype, mut pvalue, mut ptraceback) = state.into_ffi_tuple(py);

        unsafe {
            ffi::PyErr_NormalizeException(&mut ptype, &mut pvalue, &mut ptraceback);
            let self_state = &mut *self.state.get();
            *self_state = Some(PyErrState::Normalized(PyErrStateNormalized {
                ptype: Py::from_owned_ptr_or_opt(py, ptype)
                    .unwrap_or_else(|| exceptions::PySystemError::type_object(py).into()),
                pvalue: Py::from_owned_ptr_or_opt(py, pvalue).unwrap_or_else(|| {
                    exceptions::PySystemError::new_err("Exception value missing")
                        .instance(py)
                        .into_py(py)
                }),
                ptraceback: PyObject::from_owned_ptr_or_opt(py, ptraceback),
            }));

            match self_state {
                Some(PyErrState::Normalized(n)) => n,
                _ => unreachable!(),
            }
        }
    }
}

impl std::fmt::Debug for PyErr {
    fn fmt(&self, f: &mut std::fmt::Formatter) -> Result<(), std::fmt::Error> {
        f.write_str(format!("PyErr {{ type: {:?} }}", self.ptype_ptr()).as_str())
    }
}

impl std::fmt::Display for PyErr {
    fn fmt(&self, f: &mut std::fmt::Formatter) -> Result<(), std::fmt::Error> {
        Python::with_gil(|py| self.instance(py).fmt(f))
    }
}

impl std::error::Error for PyErr {}

impl IntoPy<PyObject> for PyErr {
    fn into_py(self, py: Python) -> PyObject {
        self.into_instance(py).into()
    }
}

impl ToPyObject for PyErr {
    fn to_object(&self, py: Python) -> PyObject {
        self.clone_ref(py).into_py(py)
    }
}

impl<'a> IntoPy<PyObject> for &'a PyErr {
    fn into_py(self, py: Python) -> PyObject {
        self.clone_ref(py).into_py(py)
    }
}

/// Convert `PyDowncastError` to Python `TypeError`.
impl<'a> std::convert::From<PyDowncastError<'a>> for PyErr {
    fn from(err: PyDowncastError) -> PyErr {
        exceptions::PyTypeError::new_err(err.to_string())
    }
}

impl<'a> std::error::Error for PyDowncastError<'a> {}

impl<'a> std::fmt::Display for PyDowncastError<'a> {
    fn fmt(&self, f: &mut std::fmt::Formatter) -> Result<(), std::fmt::Error> {
        write!(
            f,
<<<<<<< HEAD
            "Can't convert {} to {}",
            self.from
                .repr()
                .map(|s| s.to_string_lossy())
                .or_else(|_| self.from.get_type().name().map(|s| s.into()))
                .map_err(|_| std::fmt::Error)?,
=======
            "'{}' object cannot be converted to '{}'",
            self.from.get_type().name(),
>>>>>>> 46dc8b01
            self.to
        )
    }
}

pub fn panic_after_error(_py: Python) -> ! {
    unsafe {
        ffi::PyErr_Print();
    }
    panic!("Python API call failed");
}

/// Returns Ok if the error code is not -1.
#[inline]
pub fn error_on_minusone(py: Python, result: c_int) -> PyResult<()> {
    if result != -1 {
        Ok(())
    } else {
        Err(PyErr::fetch(py))
    }
}

#[inline]
fn exceptions_must_derive_from_base_exception(py: Python) -> PyErr {
    PyErr::from_state(PyErrState::Lazy {
        ptype: exceptions::PyTypeError::type_object(py).into(),
        pvalue: boxed_args("exceptions must derive from BaseException"),
    })
}

#[cfg(test)]
mod tests {
    use super::PyErrState;
    use crate::exceptions;
    use crate::panic::PanicException;
    use crate::{PyErr, Python};

    #[test]
    fn set_typeerror() {
        let gil = Python::acquire_gil();
        let py = gil.python();
        let err: PyErr = exceptions::PyTypeError::new_err(());
        err.restore(py);
        assert!(PyErr::occurred(py));
        drop(PyErr::fetch(py));
    }

    #[test]
    fn fetching_panic_exception_panics() {
        // If -Cpanic=abort is specified, we can't catch panic.
        if option_env!("RUSTFLAGS")
            .map(|s| s.contains("-Cpanic=abort"))
            .unwrap_or(false)
        {
            return;
        }

        let gil = Python::acquire_gil();
        let py = gil.python();
        let err: PyErr = PanicException::new_err("new panic");
        err.restore(py);
        assert!(PyErr::occurred(py));
        let started_unwind =
            std::panic::catch_unwind(std::panic::AssertUnwindSafe(|| PyErr::fetch(py))).is_err();
        assert!(started_unwind);
    }

    #[test]
    fn test_pyerr_send_sync() {
        fn is_send<T: Send>() {}
        fn is_sync<T: Sync>() {}

        is_send::<PyErr>();
        is_sync::<PyErr>();

        is_send::<PyErrState>();
        is_sync::<PyErrState>();
    }
}<|MERGE_RESOLUTION|>--- conflicted
+++ resolved
@@ -490,17 +490,8 @@
     fn fmt(&self, f: &mut std::fmt::Formatter) -> Result<(), std::fmt::Error> {
         write!(
             f,
-<<<<<<< HEAD
-            "Can't convert {} to {}",
-            self.from
-                .repr()
-                .map(|s| s.to_string_lossy())
-                .or_else(|_| self.from.get_type().name().map(|s| s.into()))
-                .map_err(|_| std::fmt::Error)?,
-=======
             "'{}' object cannot be converted to '{}'",
-            self.from.get_type().name(),
->>>>>>> 46dc8b01
+            self.from.get_type().name().map_err(|_| std::fmt::Error)?,
             self.to
         )
     }
